r"""Control flow for pytorch applications."""
import logging
import time

from mlbench_core.utils import AverageMeter, Tracker
<<<<<<< HEAD
from mlbench_core.utils.pytorch.distributed import global_average
from mlbench_core.utils.pytorch.helpers import iterate_dataloader, \
    log_metrics, update_best_runtime_metric

import torch
import torch.distributed as dist
=======
from mlbench_core.utils.pytorch.distributed import aggregate_gradients, global_average
from mlbench_core.utils.pytorch.helpers import Timeit, update_best_runtime_metric, \
    iterate_dataloader, LogMetrics
>>>>>>> 10b1cde6

logger = logging.getLogger('mlbench')


class TrainValidation(object):
    r"""Train and validate a model.

    Args:
        model (:obj:`torch.nn.Module`): a pytorch model to be trained and validated.
        optimizer (:obj:`torch.optim.Optimizer`): an optimizer for the given model.
        loss_function (:obj:`torch.nn.modules.loss._Loss`): loss function.
        metrics (:obj:`list` of :obj:`mlbench_core.evaluation.pytorch.*`): metrics like TopKAccuracy.
        scheduler (:obj:`mlbench_core.lr_scheduler.pytorch.lr.*`): a scheduler for hyperparameters.
        batch_size (int): The size of batches provided by the dataloader
        train_epochs (int): The number of epochs to train for
        rank (int): The rank of the current workers
        world_size (int): The total number of workers
        run_id (str): The id of the current run
        dtype (str): The datatype to use for the dataloader data
        validate (bool): Whether to run validation on the val dataset. Default: `True`
        schedule_per (str): When to perform a step for the lr scheduler, one of
            `epoch` or `batch`. Default: `epoch`
        checkpoint (:obj:`Checkpointer`): Class that handles checkpointing. Default: `None`
        transform_target_type (str): dtype to transform the target to. Not used. Default: `None`
        average_models (bool): Whether to average models together. Default: `False`
        use_cuda (bool): Whether to train on GPU or not. Default: `False`
        max_batch_per_epoch (int): Maximum number of batches per epoch. Whole dataset
            is used if not specified. Default: `None`
        tracker (:obj:`mlbench_core.utils.Tracker`): Tracker for the controlflow. Default: `None`
    """

    def __init__(self, model, optimizer, loss_function, metrics, scheduler,
                 batch_size, train_epochs, rank, world_size, run_id, dtype,
                 validate=True, schedule_per='epoch', checkpoint=None,
                 transform_target_type=None, average_models=False,
                 use_cuda=False, max_batch_per_epoch=None, tracker=None):
        self.tracker = tracker or Tracker()
        self.batch_size = batch_size
        self.train_epochs = train_epochs
        self.model = model
        self.optimizer = optimizer
        self.loss_function = loss_function
        self.metrics = metrics
        self.scheduler = scheduler
        self.schedule_per = schedule_per
        self.perform_validation = validate
        self.rank = rank
        self.world_size = world_size
        self.checkpoint = checkpoint
        self.run_id = run_id
        self.transform_target_type = transform_target_type
        self.average_models = average_models
        self.use_cuda = use_cuda
        self.max_batch_per_epoch = max_batch_per_epoch
        self.dtype = dtype

    def _get_dataloader_stats(self, dataloader_train, dataloader_val):
        """ Sets the stats for the supplied dataloaders

        Args:
            dataloader_train (:obj:`torch.utils.data.DataLoader`): The train set
            dataloader_val (:obj:`torch.utils.data.DataLoader`): The validation set
        """
        self.num_batches_per_device_train = len(dataloader_train)
        self.num_batches_per_device_val = len(dataloader_val)

    def run(self, dataloader_train=None, dataloader_val=None,
            dataloader_train_fn=None, dataloader_val_fn=None, resume=False,
            repartition_per_epoch=False):
        """Execute training and (possibly) validation

        `dataloader_train` and `dataloader_train_fn` are mutually exclusive.
        `dataloader_val` and `dataloader_val_fn` are mutually exclusive.

        Args:
            dataloader_train (:obj:`torch.utils.data.DataLoader`): A dataloader for the train set.
                Default: `None`
            dataloader_val (:obj:`torch.utils.data.DataLoader`): A dataloader for the val set.
                Default: `None`
            dataloader_train_fn (:func:`Function`): A function returning a :obj:`torch.utils.data.DataLoader`
                for the train set. Default: `None`
            dataloader_val_fn (:func:`Function`): A function returning a :obj:`torch.utils.data.DataLoader`
                for the val set. Default: `None`
            resume (bool): Whether this is a resume of a previous run or not. Default: `False`
            repartition_per_epoch (bool): Whether to repartition the dataset again every epoch.
                Requires dataloader_train_fn and/or dataloader_val_fn to be set. Default: `False`
        """

        if not dataloader_train_fn and not dataloader_train:
            raise ValueError(
                "One of dataloader_train_fn or dataloader_train must be set")

        if not dataloader_val_fn and not dataloader_val:
            raise ValueError(
                "One of dataloader_val_fn or dataloader_val must be set")

        if dataloader_train_fn:
            dataloader_train = dataloader_train_fn()

        if dataloader_val_fn:
            dataloader_val = dataloader_val_fn()

        self._get_dataloader_stats(dataloader_train, dataloader_val)

        # define some parameters for training.
        logger.info("There are {train_epochs} epochs, {num_batches} "
                    "mini-batches per epoch (batch size: {batch_size})."
                    .format(
                        train_epochs=self.train_epochs,
                        num_batches=self.num_batches_per_device_train,
                        batch_size=self.batch_size))

        # Initialize Tracker or resume from checkpoint
        if resume:
            start_epoch = self.tracker.current_epoch + 1 if resume else 0
        else:
            start_epoch = 0

            # Initialize Tracker
            self.tracker.current_epoch = 0
            self.tracker.best_epoch = 0
            self.tracker.best_metric_value = 0
            self.tracker.records = []
            self.tracker.start_time = time.time()

        dist.barrier()
        for epoch in range(start_epoch, self.train_epochs):
            self.tracker.current_epoch = epoch

            # schedule learning rates
            if self.schedule_per == 'epoch':
                self.scheduler.step()

            # Per epoch information.
            logger.info("Current epoch : {} : lr={}"
                        .format(epoch, self.scheduler.get_lr()))

            # FIXME: The Timeit object can be a problem.
            self.train_epoch(dataloader_train)

            is_best = False
            if self.perform_validation:
                is_best = self.do_validate(dataloader_val)

            if self.checkpoint:
                self.checkpoint.save(self.tracker, self.model,
                                     self.optimizer, self.scheduler,
                                     self.tracker.current_epoch, is_best)

            # Shuffle the dataset across nodes
            if repartition_per_epoch:
                if dataloader_train_fn:
                    dataloader_train = dataloader_train_fn()

                if dataloader_val_fn:
                    dataloader_val = dataloader_val_fn()

                self._get_dataloader_stats(dataloader_train, dataloader_val)

    def train_epoch(self, dataloader):
        """Train model for one epoch of data.

        Args:
            dataloader (:obj:`torch.utils.data.DataLoader`): The train set
        """
        self.tracker.epoch_stats = {
            k: AverageMeter()
            for k in ["loss"] + [m.name for m in self.metrics]}
        # switch to train mode
        self.model.train()
        data_iter = iterate_dataloader(
            dataloader,
            self.dtype,
            self.max_batch_per_epoch,
            self.use_cuda,
            self.transform_target_type)

        for batch_idx, (data, target) in enumerate(data_iter):
            self.tracker.batch_stats = [("start", time.time())]

            if self.schedule_per == 'batch':
                self.scheduler.step()

            # Clear gradients in the optimizer.
            self.optimizer.zero_grad()
            self.tracker.batch_stats.append(('init', time.time()))

            # Compute the output
            output = self.model(data)
            self.tracker.batch_stats.append(('fwd_pass', time.time()))

            # Compute the loss
            loss = self.loss_function(output, target)
            self.tracker.batch_stats.append(('comp_loss', time.time()))

            # Backprop
            loss.backward()
            self.tracker.batch_stats.append(('backprop', time.time()))

            # Aggregate gradients/parameters from all workers and apply updates to model
            self.optimizer.step()
            self.tracker.batch_stats.append(('opt_step', time.time()))

            self.record_train_batch_stats(
                batch_idx,
                loss.item(),
                output,
                target)

    def record_train_batch_stats(self, batch_idx, loss, output, target):
        r"""Record the stats in a training batch.

        Args:
            batch_idx (int): The id of the current batch
            loss (float): The loss of the batch
            output (:obj:`torch.Tensor`): The model output
            target (:obj:`torch.Tensor`): The labels for the current batch
        """
        progress = batch_idx / self.num_batches_per_device_train
        progress += self.tracker.current_epoch

        self.tracker.epoch_stats["loss"].update(loss, output.size()[0])

        if not hasattr(self.tracker, 'cumu_time_train'):
            self.tracker.cumu_time_train = []

        self.tracker.cumu_time_train.append(
            self.tracker.batch_stats[-1][1] - self.tracker.batch_stats[0][1])

        str_builder = ["Epoch {:5.2f} Batch {:4}: loss={:6.2e}".format(
            progress, batch_idx, self.tracker.epoch_stats["loss"].avg)]

        # Compute metrics for one batch
        for metric in self.metrics:
            metric_value = metric(output, target).item()

            self.tracker.epoch_stats[metric.name].update(
                metric_value,
                output.size()[0])

            str_builder.append("{} {:.2e}".format(
                metric.name, self.tracker.epoch_stats[metric.name].avg))

            log_metrics(
                self.run_id,
                self.rank,
                self.tracker.current_epoch,
                'train_' + metric.name,
                metric_value,
                tracker=self.tracker,
                time=sum(self.tracker.cumu_time_train))

        # Compute time spent on each step
        tracker_stats = zip(
            self.tracker.batch_stats[:-1],
            self.tracker.batch_stats[1:])
        for (_, t1), (name, t2) in tracker_stats:
            str_builder.append("{} {:.1e}".format(name, t2 - t1))

        logger.info(" | ".join(str_builder))

<<<<<<< HEAD
        log_metrics(
=======
        if not hasattr(self.tracker, 'cumu_time_train'):
            self.tracker.cumu_time_train = []

        self.tracker.cumu_time_train.append(
            self.tracker.batch_stats[-1][1] - self.tracker.batch_stats[0][1])

        LogMetrics.log(
>>>>>>> 10b1cde6
            self.run_id,
            self.rank,
            self.tracker.current_epoch,
            'train_loss',
            loss,
            tracker=self.tracker,
            time=sum(self.tracker.cumu_time_train))

    def do_validate(self, dataloader):
        """Evaluate the model on the test dataset and save to the checkpoint.

        Args:
            dataloader (:obj:`torch.utils.data.DataLoader`): The validation set
        """
        # evaluate the model.
        start_time = time.time()
        metrics_values, loss = self.validate(dataloader)

        if not hasattr(self.tracker, 'cumu_time_val'):
            self.tracker.cumu_time_val = []

        self.tracker.cumu_time_val.append(time.time() - start_time)

        if len(metrics_values) > 0:
            # Assume the first metric is used to determine the best model to checkpoint.
            prim_metric = self.metrics[0]
            prim_metric_value = metrics_values[prim_metric.name]

            is_best, best_metric_name = update_best_runtime_metric(
                self.tracker, prim_metric_value, prim_metric.name)

            # Save
            for name, value in metrics_values.items():
                LogMetrics.log(
                    self.run_id,
                    self.rank,
                    self.tracker.current_epoch,
                    'val_' + name,
                    value,
                    tracker=self.tracker,
                    time=sum(self.tracker.cumu_time_val))

            if self.rank == 0:
                logger.info('{} for rank {}:(best epoch {}, current epoch {}): {:.3f}'.format(
                    best_metric_name,
                    self.rank,
                    self.tracker.best_epoch,
                    self.tracker.current_epoch,
                    self.tracker.best_metric_value))
        else:
            is_best = False
            if self.rank == 0:
                logger.info("Validation loss={:.3f}".format(loss))

        LogMetrics.log(
            self.run_id,
            self.rank,
            self.tracker.current_epoch,
            'val_loss',
            loss,
            tracker=self.tracker,
            time=sum(self.tracker.cumu_time_val))

        return is_best

    def validate(self, dataloader):
        r"""Validate the quality of the model in terms of loss and metrics.

        Args:
            dataloader (:obj:`torch.utils.data.DataLoader`): The validation set
        """
        # Turn on evaluation mode for the model
        self.model.eval()

        # Initialize the accumulators for loss and metrics
        losses = AverageMeter()
        for metric in self.metrics:
            metric.reset()

        # Each worker computer their own losses and metrics
        with torch.no_grad():
            data_iter = iterate_dataloader(
                dataloader,
                self.dtype,
                self.max_batch_per_epoch,
                self.use_cuda,
                self.transform_target_type)

            for data, target in data_iter:
                # Inference
                output = self.model(data)

                # Compute loss
                loss = self.loss_function(output, target)

                # Update loss
                losses.update(loss.item(), data.size(0))

                # Update metrics
                for metric in self.metrics:
                    metric_value = metric(output, target)
                    metric.update(metric_value, data.size(0))

        # Aggregate metrics and loss for all workers
        metrics_averages = {metric.name: metric.average().item()
                            for metric in self.metrics}
        loss_average = global_average(losses.sum, losses.count).item()
        return metrics_averages, loss_average<|MERGE_RESOLUTION|>--- conflicted
+++ resolved
@@ -3,18 +3,12 @@
 import time
 
 from mlbench_core.utils import AverageMeter, Tracker
-<<<<<<< HEAD
-from mlbench_core.utils.pytorch.distributed import global_average
-from mlbench_core.utils.pytorch.helpers import iterate_dataloader, \
-    log_metrics, update_best_runtime_metric
-
-import torch
-import torch.distributed as dist
-=======
 from mlbench_core.utils.pytorch.distributed import aggregate_gradients, global_average
 from mlbench_core.utils.pytorch.helpers import Timeit, update_best_runtime_metric, \
     iterate_dataloader, LogMetrics
->>>>>>> 10b1cde6
+
+import torch
+import torch.distributed as dist
 
 logger = logging.getLogger('mlbench')
 
@@ -276,9 +270,6 @@
 
         logger.info(" | ".join(str_builder))
 
-<<<<<<< HEAD
-        log_metrics(
-=======
         if not hasattr(self.tracker, 'cumu_time_train'):
             self.tracker.cumu_time_train = []
 
@@ -286,7 +277,6 @@
             self.tracker.batch_stats[-1][1] - self.tracker.batch_stats[0][1])
 
         LogMetrics.log(
->>>>>>> 10b1cde6
             self.run_id,
             self.rank,
             self.tracker.current_epoch,
